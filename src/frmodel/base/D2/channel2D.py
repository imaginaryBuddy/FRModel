from __future__ import annotations

from dataclasses import dataclass

import numpy as np
from PIL import Image

from frmodel.base.D2.glcm2D import GLCM2D
<<<<<<< HEAD
from frmodel.base import CONSTS
=======
from frmodel.base.consts import CONSTS
>>>>>>> caf0fd22


@dataclass
class Channel2D:
    """ A Channel is a slice of the frame, a layer.

    The channel still holds the X, Y data.

    """

    data: np.ndarray

    def save(self, file_path: str, **kwargs) -> None:
        """ Saves the current Frame file"""
        Image.fromarray(self.data.view(np.uint8)).save(file_path, **kwargs)

    def glcm(self,
             by: int = 1,
             axis: CONSTS.AXIS = CONSTS.AXIS.X) -> GLCM2D:
        """ Gray-level co-occurrence matrix. """

        w, h = self.data.shape

        if axis == CONSTS.AXIS.X:
            # Int 32 to be used to support 255 * 255 (worst case scenario)
            b = self.data[:, 0:w - by].ravel().astype(np.int32)
            c = self.data[:, by:w].ravel().astype(np.int32)
        elif axis == CONSTS.AXIS.Y:
            # Int 32 to be used to support 255 * 255 (worst case scenario)
            b = self.data[0:h - by, :].ravel().astype(np.int32)
            c = self.data[by:w, :].ravel().astype(np.int32)
        else:
            raise NotImplementedError(f"Invalid Axis {axis}.")

        return GLCM2D(b, c)
<|MERGE_RESOLUTION|>--- conflicted
+++ resolved
@@ -6,11 +6,7 @@
 from PIL import Image
 
 from frmodel.base.D2.glcm2D import GLCM2D
-<<<<<<< HEAD
-from frmodel.base import CONSTS
-=======
 from frmodel.base.consts import CONSTS
->>>>>>> caf0fd22
 
 
 @dataclass
